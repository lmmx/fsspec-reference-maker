import logging
from urllib.parse import urlparse, urlunparse
import numpy as np
import h5py
import zarr
<<<<<<< HEAD
=======
import json
>>>>>>> 4c0beb0c
from zarr.meta import encode_fill_value
from zarr.storage import _path_to_prefix
from numcodecs import Zlib
import fsspec
from zarr.util import json_dumps

chunks_meta_key = '.zchunkstore'

lggr = logging.getLogger('h5-to-zarr')
chunks_meta_key = ".zchunkstore"

def _path_to_prefix(path):
    # assume path already normalized
    if path:
        prefix = path + '/'
    else:
        prefix = ''
    return prefix

def chunks_info(zarray, chunks_loc):
    """Store chunks location information for a Zarr array.

    Parameters
    ----------
    zarray : zarr.core.Array
        Zarr array that will use the chunk data.
    chunks_loc : dict
        File storage information for the chunks belonging to the Zarr array.
    """
    if 'source' not in chunks_loc:
        raise ValueError('Chunk source information missing')
    if any([k not in chunks_loc['source'] for k in ('uri', 'array_name')]):
        raise ValueError(
            f'{chunks_loc["source"]}: Chunk source information incomplete')


    key = _path_to_prefix(zarray.path) + chunks_meta_key
    chunks_meta = dict()
    for k, v in chunks_loc.items():
        if k != 'source':
            k = zarray._chunk_key(k)
            if any([a not in v for a in ('offset', 'size')]):
                raise ValueError(
                    f'{k}: Incomplete chunk location information')
        chunks_meta[k] = v

    # Store Zarr array chunk location metadata...
    zarray.store[key] = json_dumps(chunks_meta)

class Hdf5ToZarr:
    """Translate the content of one HDF5 file into Zarr metadata.

    HDF5 groups become Zarr groups. HDF5 datasets become Zarr arrays. Zarr array
    chunks remain in the HDF5 file.

    Parameters
    ----------
    h5f : file-like or str
        Input HDF5 file as a string or file-like Python object.
    store : MutableMapping
        Zarr store.
    xarray : bool, optional
        Produce atributes required by the `xarray <http://xarray.pydata.org>`_
        package to correctly identify dimensions (HDF5 dimension scales) of a
        Zarr array. Default is ``False``.
    """

    def __init__(self, h5f, xarray=False):
        # Open HDF5 file in read mode...
        lggr.debug(f'HDF5 file: {h5f}')
        lggr.debug(f'xarray: {xarray}')
        self._h5f = h5py.File(h5f, mode='r')
        self._xr = xarray

        self.store = {}
        self._zroot = zarr.group(store=self.store, overwrite=True)

        # Figure out HDF5 file's URI...
        if hasattr(h5f, 'name'):
            self._uri = h5f.name
        elif hasattr(h5f, 'url'):
            parts = urlparse(h5f.url())
            self._uri = urlunparse(parts[:3] + ('',) * 3)
        else:
            self._uri = None
        lggr.debug(f'Source URI: {self._uri}')

    def translate(self):
        """Translate content of one HDF5 file into Zarr storage format.

        No data is copied out of the HDF5 file.
        """
        lggr.debug('Translation begins')
        self.transfer_attrs(self._h5f, self._zroot)
        self._h5f.visititems(self.translator)

    def transfer_attrs(self, h5obj, zobj):
        """Transfer attributes from an HDF5 object to its equivalent Zarr object.

        Parameters
        ----------
        h5obj : h5py.Group or h5py.Dataset
            An HDF5 group or dataset.
        zobj : zarr.hierarchy.Group or zarr.core.Array
            An equivalent Zarr group or array to the HDF5 group or dataset with
            attributes.
        """
        for n, v in h5obj.attrs.items():
            if n in ('REFERENCE_LIST', 'DIMENSION_LIST'):
                    continue

            # Fix some attribute values to avoid JSON encoding exceptions...
            if isinstance(v, bytes):
                v = v.decode('utf-8')
            elif isinstance(v, (np.ndarray, np.number)):
                if n == '_FillValue':
                    v = encode_fill_value(v, v.dtype)
                elif v.size == 1:
                    v = v.flatten()[0].tolist()
                else:
                    v = v.tolist()
            if self._xr and v == 'DIMENSION_SCALE':
                continue
            try:
                zobj.attrs[n] = v
            except TypeError:
                print(f'Caught TypeError: {n}@{h5obj.name} = {v} ({type(v)})')

    def translator(self, name, h5obj):
        """Produce Zarr metadata for all groups and datasets in the HDF5 file.
        """
        if isinstance(h5obj, h5py.Dataset):
            lggr.debug(f'Dataset: {h5obj.name}')
            if (h5obj.scaleoffset or h5obj.fletcher32 or h5obj.shuffle or
                    h5obj.compression in ('szip', 'lzf')):
                raise RuntimeError(
                    f'{h5obj.name} uses unsupported HDF5 filters')
            if h5obj.compression == 'gzip':
                compression = Zlib(level=h5obj.compression_opts)
            else:
                compression = None

            # Get storage info of this HDF5 dataset...
            cinfo = self.storage_info(h5obj)
            if self._xr and h5py.h5ds.is_scale(h5obj.id) and not cinfo:
                return

            # Create a Zarr array equivalent to this HDF5 dataset...
            za = self._zroot.create_dataset(h5obj.name, shape=h5obj.shape,
                                            dtype=h5obj.dtype,
                                            chunks=h5obj.chunks or False,
                                            fill_value=h5obj.fillvalue,
                                            compression=compression,
                                            overwrite=True)
            lggr.debug(f'Created Zarr array: {za}')
            self.transfer_attrs(h5obj, za)

            if self._xr:
                # Do this for xarray...
                adims = self._get_array_dims(h5obj)
                za.attrs['_ARRAY_DIMENSIONS'] = adims
                lggr.debug(f'_ARRAY_DIMENSIONS = {adims}')

            # Store chunk location metadata...
            if cinfo:
                cinfo['source'] = {'uri': self._uri,
                                   'array_name': h5obj.name}
                chunks_info(za, cinfo)

        elif isinstance(h5obj, h5py.Group):
            lggr.debug(f'Group: {h5obj.name}')
            zgrp = self._zroot.create_group(h5obj.name)
            self.transfer_attrs(h5obj, zgrp)

    def _get_array_dims(self, dset):
        """Get a list of dimension scale names attached to input HDF5 dataset.

        This is required by the xarray package to work with Zarr arrays. Only
        one dimension scale per dataset dimension is allowed. If dataset is
        dimension scale, it will be considered as the dimension to itself.

        Parameters
        ----------
        dset : h5py.Dataset
            HDF5 dataset.

        Returns
        -------
        list
            List with HDF5 path names of dimension scales attached to input
            dataset.
        """
        dims = list()
        rank = len(dset.shape)
        if rank:
            for n in range(rank):
                num_scales = len(dset.dims[n])
                if num_scales == 1:
                    dims.append(dset.dims[n][0].name[1:])
                elif h5py.h5ds.is_scale(dset.id):
                    dims.append(dset.name[1:])
                elif num_scales > 1:
                    raise RuntimeError(
                        f'{dset.name}: {len(dset.dims[n])} '
                        f'dimension scales attached to dimension #{n}')
        return dims

    def storage_info(self, dset):
        """Get storage information of an HDF5 dataset in the HDF5 file.

        Storage information consists of file offset and size (length) for every
        chunk of the HDF5 dataset.

        Parameters
        ----------
        dset : h5py.Dataset
            HDF5 dataset for which to collect storage information.

        Returns
        -------
        dict
            HDF5 dataset storage information. Dict keys are chunk array offsets
            as tuples. Dict values are pairs with chunk file offset and size
            integers.
        """
        # Empty (null) dataset...
        if dset.shape is None:
            return dict()

        dsid = dset.id
        if dset.chunks is None:
            # Contiguous dataset...
            if dsid.get_offset() is None:
                # No data ever written...
                return dict()
            else:
                key = (0,) * (len(dset.shape) or 1)
                return {key: {'offset': dsid.get_offset(),
                              'size': dsid.get_storage_size()}}
        else:
            # Chunked dataset...
            num_chunks = dsid.get_num_chunks()
            if num_chunks == 0:
                # No data ever written...
                return dict()

            # Go over all the dataset chunks...
            stinfo = dict()
            chunk_size = dset.chunks
            for index in range(num_chunks):
                blob = dsid.get_chunk_info(index)
                key = tuple(
                    [a // b for a, b in zip(blob.chunk_offset, chunk_size)])
                stinfo[key] = {'offset': blob.byte_offset,
                               'size': blob.size}
            return stinfo


def chunks_info(zarray, chunks_loc):
    """Store chunks location information for a Zarr array.
    Parameters
    ----------
    zarray : zarr.core.Array
        Zarr array that will use the chunk data.
    chunks_loc : dict
        File storage information for the chunks belonging to the Zarr array.
    """
    if 'source' not in chunks_loc:
        raise ValueError('Chunk source information missing')
    if any([k not in chunks_loc['source'] for k in ('uri', 'array_name')]):
        raise ValueError(
            f'{chunks_loc["source"]}: Chunk source information incomplete')

    key = _path_to_prefix(zarray.path) + chunks_meta_key
    chunks_meta = dict()
    for k, v in chunks_loc.items():
        if k != 'source':
            k = zarray._chunk_key(k)
            if any([a not in v for a in ('offset', 'size')]):
                raise ValueError(
                    f'{k}: Incomplete chunk location information')
        chunks_meta[k] = v

    # Store Zarr array chunk location metadata...
    zarray.store[key] = json.dumps(chunks_meta)


def run():
    lggr.setLevel(logging.DEBUG)
    lggr_handler = logging.StreamHandler()
    lggr_handler.setFormatter(logging.Formatter(
        '%(levelname)s:%(name)s:%(funcName)s:%(message)s'))
    lggr.addHandler(lggr_handler)

    with fsspec.open('s3://pangeo-data-uswest2/esip/adcirc/adcirc_01d.nc',
                     mode='rb', anon=False, requester_pays=True,
                     default_fill_cache=False, default_cache_type='none') as f:
        h5chunks = Hdf5ToZarr(f, xarray=True)
        h5chunks.translate()
    return h5chunks.store<|MERGE_RESOLUTION|>--- conflicted
+++ resolved
@@ -3,10 +3,7 @@
 import numpy as np
 import h5py
 import zarr
-<<<<<<< HEAD
-=======
 import json
->>>>>>> 4c0beb0c
 from zarr.meta import encode_fill_value
 from zarr.storage import _path_to_prefix
 from numcodecs import Zlib
